--- conflicted
+++ resolved
@@ -67,23 +67,14 @@
     """
 
     def __init__(self, watch, config, command, reload=None, test=None,
-<<<<<<< HEAD
                  wait_for_path=None, wait_for_sock=None, wait_timeout=None,
-                 chown=None, chmod=None):
-=======
                  chown=None, chmod=None, inotify=False):
->>>>>>> 5612e2e2
         if isinstance(config, str):
             config = (config,)
         self.config = set(config)
         self.command = command
         self.reload = reload
         self.test = test
-<<<<<<< HEAD
-        self.chown = chown
-        if self.chown is not None:
-            assert len(self.chown) == 2, 'Chown must be a tuple of (uid, gid)'
-        self.chmod = chmod
         self.wait_for_path = wait_for_path
         self.wait_for_sock = wait_for_sock
         self.wait_timeout = wait_timeout
@@ -92,18 +83,14 @@
                 self.wait_timeout = float(self.wait_timeout)
             else:
                 self.wait_timeout = int(self.wait_timeout)
-=======
         self.chown, self.chmod = self._setup_permissions(chown, chmod)
->>>>>>> 5612e2e2
         # Extract names for use later.
         self.watch_names = [basename(f) for f in self.config]
         # The process (once started).
         self.process = None
-<<<<<<< HEAD
-        self.wait_for_stuff()
-=======
         self.watch = self._setup_watch(watch)
         self.inotify = self._setup_inotify(inotify)
+        self.wait_for_stuff()
 
     def __enter__(self):
         return self
@@ -194,7 +181,6 @@
             assert isinstance(chmod, numbers.Number), 'chmod must be a number'
 
         return chown, chmod
->>>>>>> 5612e2e2
 
     def start_command(self, wait_for_config=True):
         """Run the service command."""
@@ -226,7 +212,6 @@
         """Return False if command is dead, otherwise True."""
         return self.process is not None and self.process.poll() is None
 
-<<<<<<< HEAD
     def _wait_for_path(self):
         giveup_at = time.time() + self.wait_timeout
         while time.time() <= giveup_at:
@@ -261,7 +246,7 @@
             self._wait_for_path()
         if self.wait_for_sock:
             self._wait_for_sock()
-=======
+
     def get_config_files(self):
         """Use polling method to enumerate files in watch dir."""
         flag, i = self.inotify
@@ -310,7 +295,6 @@
             time.sleep(1.0)
 
         return config
->>>>>>> 5612e2e2
 
     def poll(self):
         """Processing loop."""
