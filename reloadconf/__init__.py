--- conflicted
+++ resolved
@@ -200,45 +200,10 @@
     def poll(self):
         """Processing loop."""
         # First attempt to install a new config.
-<<<<<<< HEAD
         config = self.get_config()
 
         if config:
             LOGGER.info('New configuration found %s', ', '.join(config))
-=======
-        new_config = set()
-        while True:
-            # Check for (new) config files:
-            try:
-                files = os.listdir(self.watch)
-
-            except OSError as e:
-                # Watch dir may not exist, that is OK, this just means there is
-                # no new config yet.
-                if e.errno != errno.ENOENT:
-                    raise
-                break
-
-            for fn in files:
-                if fn not in self.watch_names:
-                    files.remove(fn)
-                if fn in new_config:
-                    files.remove(fn)
-
-            # If we did not find any new config files, exit loop.
-            if not files:
-                break
-
-            # Save the config files we found, sleep, then look again.
-            new_config.update(files)
-
-            # Sleep a bit to allow for settling. We loop until no new config
-            # files are found.
-            time.sleep(1.0)
-
-        if new_config:
-            LOGGER.info('New configuration found %s', ', '.join(new_config))
->>>>>>> 4a9207f8
             # TODO: compare new config checksums with old to see if there are
             # really changes.
             self.test_and_swap(config)
