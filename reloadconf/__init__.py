--- conflicted
+++ resolved
@@ -76,22 +76,7 @@
         self.command = command
         self.reload = reload
         self.test = test
-<<<<<<< HEAD
-        self.chown = chown
-        if self.chown is not None:
-            assert len(self.chown) == 2, 'Chown must be a tuple of (uid, gid)'
-        self.chmod = chmod
-        self.wait_for_path = wait_for_path
-        self.wait_for_sock = wait_for_sock
-        self.wait_timeout = wait_timeout or DEFAULT_TIMEOUT
-        if self.wait_timeout and isinstance(self.wait_timeout, str):
-            if '.' in self.wait_timeout:
-                self.wait_timeout = float(self.wait_timeout)
-            else:
-                self.wait_timeout = int(self.wait_timeout)
-=======
         self.chown, self.chmod = self._setup_permissions(chown, chmod)
->>>>>>> 0e2b0bae
         # Extract names for use later.
         self.watch_names = [basename(f) for f in self.config]
         # The process (once started).
