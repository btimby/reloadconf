#!/usr/bin/env python

from __future__ import absolute_import

import sys
import time
import logging
import textwrap

from docopt import docopt
from schema import Schema, Use, Or

from reloadconf import ReloadConf


LOGGER = logging.getLogger(__name__)
LOGGER.addHandler(logging.NullHandler())


<<<<<<< HEAD
def validate_opts(opts):
    # mandatory
    assert opts.get('command', '').strip(), "empty command opt"
    assert opts.get('watch', '').strip(), "empty watch opt"
    # others
    addr = opts.get('wait_for_sock')
    if addr:
        assert addr.count(':') == 1, "invalid address %r" % addr
        host, port = addr.split(':')
        assert port.isdigit(), "invalid port" % port
        assert int(port) > 0, "invalid port %r" % port
        assert int(port) < 65536, "invalid port %r" % port
    timeout = opts.get('wait_timeout')
    if timeout:
        try:
            float(timeout)
        except ValueError:
            assert 0, "invalid timeout %r" % timeout
        assert float(timeout) > 0, "invalid timeout %r" % timeout


def main(opt):
=======
def user_and_group(value):
    def _try_int(v):
        try:
            return int(v)
        except ValueError:
            return v

    return tuple(map(_try_int, value.split(',')))


def main(argv):
>>>>>>> 5612e2e2
    """
    reloadconf - Monitor config changes and safely restart.

    Usage:
        reloadconf --command=<cmd> --watch=<dir> (--config=<file> ...)
<<<<<<< HEAD
                   [--reload=<cmd> --test=<cmd> --wait-for-path=<file>
                    --wait-for-sock=<host:port> --wait-timeout=<secs> --debug]

    Options:
        --command=<cmd>  The program to run when configuration is valid.
        --watch=<dir>    The directory to watch for incoming files.
        --config=<file>  A destination config file path.
        --reload=<cmd>   The command to reload configuration (defaults to HUP
                         signal).
        --test=<cmd>     The command to test configuration.
        --wait-for-path=<file>
                         Delay start until file or directory appears on disk.
        --wait-for-sock=<host:port>
                         Delay start until connection succeeds.
        --wait-timeout=<secs>
                         Timeout for wait-* commands [default: 5].
        --debug          Verbose output.
=======
                   [--reload=<cmd> --test=<cmd> --debug --chown=<user,group>]
                   [--chmod=<mode> --inotify]

    Options:
        --command=<cmd>       The program to run when configuration is valid.
        --watch=<dir>         The directory to watch for incoming files.
        --config=<file>       A destination config file path.
        --reload=<cmd>        The command to reload configuration (defaults
                              to HUP signal).
        --test=<cmd>          The command to test configuration.
        --chown=<user,group>  The user and (optionally) group to chown config
                              files to before starting service.
        --chmod=<mode>        Mode to set config files to before starting
                              service.
        --inotify             Use inotify instead of polling.
        --debug               Verbose output.
>>>>>>> 5612e2e2

    Assumptions:
     - The command accepts HUP signal to reload it's configuration.
     - Config files don't have the same name (if two config files in different
       directories have the same name, reloadconf will have issues.)

    Upon startup reloadconf will test the configuration and if valid, will run
    command. If command dies for any reason, reloadconf re-runs it. If the
    configuration is invalid (test command fails) then reloadconf waits for new
    files to appear in it's input directory, merges those and re-tests the
    config. If --test is omitted, then the configuration test is skipped, but
    reloadconf still monitors for new config files and reloads command. Command
    is reloaded by sending a HUP signal.

    Config files are matched by name. For example, if the input directory is
    /tmp, and a given config file is /etc/foo.conf, then reloadconf will watch
    for /tmp/foo.conf to appear, and will overwrite /etc/foo.conf with it and
    then test the config. Reloadconf can handle multiple config files, but
    since it uses the file name to determine a file's destination, names must
    be unique.

    Reloadconf will wait for 1 second after seeing any configuration file
    appear to give the configuration generator time to complete all files for
    a configuration file set. If it takes more than 1 second to generate a full
    configuration, then the generator program should write them to temporary
    space before moving them into the input directory.
    """
    opt = docopt(textwrap.dedent(main.__doc__), argv)

    opt = Schema({
        '--chown': Or(None, Use(user_and_group)),
        '--chmod': Or(None, Use(int)),

        object: object,
    }).validate(opt)

    logger = logging.getLogger()
    # Set up logging so we can see output.
    logger.addHandler(logging.StreamHandler(sys.stdout))

    logger.setLevel(logging.INFO)
    if opt.pop('--debug', None):
        logger.setLevel(logging.DEBUG)

    # Convert from CLI arguments to kwargs.
    kwargs = {}
    for k in opt.keys():
        kwargs[k.lstrip('-').replace('-', '_')] = opt[k]

<<<<<<< HEAD
    validate_opts(kwargs)
    control = ReloadConf(**kwargs)
    LOGGER.info('Reloadconf monitoring %s for %s', kwargs['watch'],
                kwargs['command'])

    while True:
        try:
            control.poll()
        except Exception:
            LOGGER.exception('Error polling', exc_info=True)
        # Check 20 times a minute.
        time.sleep(3.0)
=======
    with ReloadConf(**kwargs) as rc:
        LOGGER.info('Reloadconf monitoring %s for %s', kwargs['watch'],
                    kwargs['command'])
>>>>>>> 5612e2e2

        while True:
            try:
                rc.poll()

            except Exception:
                LOGGER.exception('Error polling', exc_info=True)

            # Check up to 20 times a minute.
            time.sleep(3.0)


if __name__ == '__main__':
    main(sys.argv)<|MERGE_RESOLUTION|>--- conflicted
+++ resolved
@@ -17,7 +17,6 @@
 LOGGER.addHandler(logging.NullHandler())
 
 
-<<<<<<< HEAD
 def validate_opts(opts):
     # mandatory
     assert opts.get('command', '').strip(), "empty command opt"
@@ -39,8 +38,6 @@
         assert float(timeout) > 0, "invalid timeout %r" % timeout
 
 
-def main(opt):
-=======
 def user_and_group(value):
     def _try_int(v):
         try:
@@ -52,48 +49,41 @@
 
 
 def main(argv):
->>>>>>> 5612e2e2
     """
     reloadconf - Monitor config changes and safely restart.
 
     Usage:
         reloadconf --command=<cmd> --watch=<dir> (--config=<file> ...)
-<<<<<<< HEAD
-                   [--reload=<cmd> --test=<cmd> --wait-for-path=<file>
-                    --wait-for-sock=<host:port> --wait-timeout=<secs> --debug]
+                   [--reload=<cmd> --test=<cmd> --debug --chown=<user,group>]
+                   [--chmod=<mode> --inotify --wait-for-path=<file>]
+                   [--wait-for-sock=<host:port> --wait-timeout=<secs>]
 
     Options:
-        --command=<cmd>  The program to run when configuration is valid.
-        --watch=<dir>    The directory to watch for incoming files.
-        --config=<file>  A destination config file path.
-        --reload=<cmd>   The command to reload configuration (defaults to HUP
-                         signal).
-        --test=<cmd>     The command to test configuration.
+        --command=<cmd>
+            The program to run when configuration is valid.
+        --watch=<dir>
+            The directory to watch for incoming files.
+        --config=<file>
+            A destination config file path.
+        --reload=<cmd>
+            The command to reload configuration (defaults to HUP signal).
+        --test=<cmd>
+            The command to test configuration.
+        --chown=<user,group>
+            The user and (optionally) group to chown config files to before
+            starting service.
+        --chmod=<mode> 
+            Mode to set config files to before starting service.
+        --inotify
+            Use inotify instead of polling.
         --wait-for-path=<file>
-                         Delay start until file or directory appears on disk.
+            Delay start until file or directory appears on disk.
         --wait-for-sock=<host:port>
-                         Delay start until connection succeeds.
+            Delay start until connection succeeds.
         --wait-timeout=<secs>
-                         Timeout for wait-* commands [default: 5].
-        --debug          Verbose output.
-=======
-                   [--reload=<cmd> --test=<cmd> --debug --chown=<user,group>]
-                   [--chmod=<mode> --inotify]
-
-    Options:
-        --command=<cmd>       The program to run when configuration is valid.
-        --watch=<dir>         The directory to watch for incoming files.
-        --config=<file>       A destination config file path.
-        --reload=<cmd>        The command to reload configuration (defaults
-                              to HUP signal).
-        --test=<cmd>          The command to test configuration.
-        --chown=<user,group>  The user and (optionally) group to chown config
-                              files to before starting service.
-        --chmod=<mode>        Mode to set config files to before starting
-                              service.
-        --inotify             Use inotify instead of polling.
-        --debug               Verbose output.
->>>>>>> 5612e2e2
+            Timeout for wait-* commands [default: 5].
+        --debug
+            Verbose output.
 
     Assumptions:
      - The command accepts HUP signal to reload it's configuration.
@@ -143,24 +133,10 @@
     for k in opt.keys():
         kwargs[k.lstrip('-').replace('-', '_')] = opt[k]
 
-<<<<<<< HEAD
     validate_opts(kwargs)
-    control = ReloadConf(**kwargs)
-    LOGGER.info('Reloadconf monitoring %s for %s', kwargs['watch'],
-                kwargs['command'])
-
-    while True:
-        try:
-            control.poll()
-        except Exception:
-            LOGGER.exception('Error polling', exc_info=True)
-        # Check 20 times a minute.
-        time.sleep(3.0)
-=======
     with ReloadConf(**kwargs) as rc:
         LOGGER.info('Reloadconf monitoring %s for %s', kwargs['watch'],
                     kwargs['command'])
->>>>>>> 5612e2e2
 
         while True:
             try:
