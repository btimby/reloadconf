--- conflicted
+++ resolved
@@ -20,16 +20,12 @@
 from os.path import basename, isdir
 
 from reloadconf import ReloadConf
-<<<<<<< HEAD
 from reloadconf import TimeoutExpired
+from reloadconf.__main__ import main
 
 
 # Test file name used during tests.
 TESTFN = "rconf-testfile"
-=======
-from reloadconf.__main__ import main
-
->>>>>>> 5612e2e2
 
 # Program to indicate HUP signal received.
 TEST_PROGRAM = b"""#!/usr/bin/env python
@@ -103,17 +99,10 @@
 
     @classmethod
     def tearDown(cls):
-<<<<<<< HEAD
         safe_rmpath(TESTFN)
         safe_rmpath(cls.file)
         safe_rmpath(cls.prog)
-=======
-        for path in (cls.file, cls.prog):
-            try:
-                os.remove(path)
-            except OSError:
-                pass
->>>>>>> 5612e2e2
+
         try:
             shutil.rmtree(cls.dir)
         except OSError:
@@ -131,28 +120,23 @@
         if test is None:
             test = '--test=/bin/true'
 
-        sysargv = sys.argv
-
-        try:
-            sys.argv = [
-                'reloadconf',
-                watch,
-                config,
-                command,
-                test,
-            ]
-
-            if others:
-                assert isinstance(others, list), others
-                sys.argv.extend(others)
-
-            for x in sys.argv:
-                assert isinstance(x, str), x
-
-            # run
-            import reloadconf.__main__  # NOQA
-        finally:
-            sys.argv = sysargv
+        sysargv = [
+            watch,
+            config,
+            command,
+            test,
+        ]
+
+        if others:
+            assert isinstance(others, list), others
+            sysargv.extend(others)
+
+        for x in sysargv:
+            assert isinstance(x, str), x
+
+        # run
+        main(sysargv)
+
 
     # ---
 
@@ -301,18 +285,20 @@
         signal.signal(signal.SIGALRM, _alarm)
         signal.alarm(2)
 
-<<<<<<< HEAD
-        with self.assertRaises(Sentinal):
-            self.run_cli()
+        try:
+            with self.assertRaises(Sentinal):
+                self.run_cli()
+        finally:
+            signal.signal(signal.SIGALRM, signal.SIG_IGN)
 
     def test_wait_timeout(self):
         with self.assertRaises(AssertionError) as exc:
             self.run_cli(others=['--wait-timeout=-1'])
-        self.assertEqual(exc.exception.message, "invalid timeout '-1'")
+        self.assertEqual(exc.exception.args[0], "invalid timeout '-1'")
 
         with self.assertRaises(AssertionError) as exc:
             self.run_cli(others=['--wait-timeout=string'])
-        self.assertEqual(exc.exception.message, "invalid timeout 'string'")
+        self.assertEqual(exc.exception.args[0], "invalid timeout 'string'")
 
     def test_wait_for_path_fail(self):
         with self.assertRaises(TimeoutExpired):
@@ -332,9 +318,12 @@
         with open(TESTFN, "w"):
             pass
 
-        with self.assertRaises(Sentinal):
-            self.run_cli(others=['--wait-for-path=' + TESTFN,
-                                 '--wait-timeout=0.1'])
+        try:
+            with self.assertRaises(Sentinal):
+                self.run_cli(others=['--wait-for-path=' + TESTFN,
+                                    '--wait-timeout=0.1'])
+        finally:
+            signal.signal(signal.SIGALRM, signal.SIG_IGN)
 
     def test_wait_for_sock_fail(self):
         with self.assertRaises(TimeoutExpired):
@@ -351,31 +340,13 @@
         signal.signal(signal.SIGALRM, _alarm)
         signal.alarm(1)
 
-        with self.assertRaises(Sentinal):
-            self.run_cli(others=['--wait-for-sock=google.com:80',
-                                 '--wait-timeout=3'])
-
-=======
-        sysargv = [
-            '--watch=%s' % self.dir,
-            '--config=%s' % self.file,
-            '--command=/bin/sleep 1',
-            '--test=/bin/true',
-            '--chmod=700',
-            '--chown=2000,2000',
-        ]
-
         try:
-            try:
-                main(sysargv)
-                self.fail('Should never reach this')
-
-            except Sentinal:
-                pass
-
+            with self.assertRaises(Sentinal):
+                self.run_cli(others=['--wait-for-sock=google.com:80',
+                                    '--wait-timeout=3'])
         finally:
             signal.signal(signal.SIGALRM, signal.SIG_IGN)
->>>>>>> 5612e2e2
+
 
 if __name__ == '__main__':
     unittest.main(verbosity=2)